--- conflicted
+++ resolved
@@ -1,121 +1,83 @@
 # cell society
+## 5
+## Alana Zinkin, Tatum McKinnis, Angela Predolac
 
-## 5
-
-## Alana Zinkin, Tatum McKinnis, Angela Predolac
 
 This project implements a cellular automata simulator.
 
 ### Timeline
 
-* Start Date: 1/28/25
-* Finish Date: 3/4/25
-* Hours Spent: 250 hours
+ * Start Date: 1/28/25
+
+ * Finish Date: 3/4/25
+
+ * Hours Spent: 250 hours
+
 
 ### Attributions
 
-* Resources used for learning (including AI assistance)
-* Resources used directly (including AI assistance)
-
-  * ChatGPT used to assist with writing JavaDoc comments
-  * ChatGPT used to assist with debugging
-  * ChatGPT used to assist with generating JavaFX charts and styling them
+ * Resources used for learning (including AI assistance)
+ 
+ * Resources used directly (including AI assistance)
+   * ChatGPT used to assist with writing JavaDoc comments
+   * ChatGPT used to assist with debugging 
+   * ChatGPT used to assist with generating JavaFX charts and styling them
 
 ### Running the Program
 
-* Main class: Main.java
-* Data files needed:
+ * Main class: Main.java
 
-  * User must select a simulation xml file to load a new simulation
-  * A language properties file
-  * Simulation.properties
-  * Version.properties
-  * GridSettings.properties
-  * InfoDisplay.properties
-* Interesting data files:
-* Key/Mouse inputs:
+ * Data files needed: 
+   * User must select a simulation xml file to load a new simulation
+   * A language properties file
+   * Simulation.properties
+   * Version.properties
+   * GridSettings.properties
+   * InfoDisplay.properties
 
-<<<<<<< HEAD
-  * Zoom in/out: zooms in/out of the grid pane
-  * Buttons are selected on click
-=======
- * Interesting data files: bacteria_default.xml, game_of_life_default.xml (implementing the new style changes)
->>>>>>> 486fc69d
+ * Interesting data files:
+
+ * Key/Mouse inputs:
+   * Zoom in/out: zooms in/out of the grid pane
+   * Buttons are selected on click
+
 
 ### Notes/Assumptions
 
-* Assumptions or Simplifications:
+ * Assumptions or Simplifications:
 
-  Assumptions:
+ * Known Bugs:
+   * Langton Loop Reset does not reset to original state, but rather a different original state
+   * Ant Simulation is not working properly
 
-  1. **Discrete Time Steps**: The simulation progresses in discrete steps rather than continuous time, with all cells updating synchronously.
-  2. **Grid-Based World**: All simulations operate on a rectangular grid of cells, with no support for irregular grids or continuous spaces.
-  3. **State-Based Behavior**: Cell behavior is entirely determined by its current state and the states of its neighbors, with no other external influences.
-  4. **Complete Information**: Each cell has access to all relevant neighborhood information needed to determine its next state.
-
-Simplifications:
-
-<<<<<<< HEAD
-1. **Simple State Representation**: States are represented as enumerated values rather than complex objects with internal properties.
-2. **Fixed Grid Dimensions**: Grid size is established at initialization and remains constant throughout the simulation (except in specialized grid implementations).
-3. **Limited History**: The model tracks only one previous state for step-back functionality, rather than maintaining a complete simulation history.
-4. **Integer-Based State Values**: States are mapped to integers for serialization and configuration, which simplifies storage but limits state complexity.
-=======
  * Features implemented:
    * CELL-01 through CELL-16
    * CELL-26A, CELL-26C, CELL-26D, CELL-26E, CELL-26F
    * CELL-27, CELL-28, CELL-29, CELL-30, CELL-31
    * CELL-35, CELL-36, CELL-37, CELL-38, CELL-40, CELL-42, CELL-43, CELL-45C, CELL45D
-   * CELL47
    * CELL-50A, CELL-50B, CELL-50X
    * CELL-52, CELL-53A, CELL-53B, CELL-53C, CELL-53E
->>>>>>> 486fc69d
 
-* Known Bugs:
-* Features implemented:
+ * Features unimplemented:
+   * CELL-50C, CELL-51D, CELL-51X, CELL-53X 
 
-<<<<<<< HEAD
-  * CELL-01 through CELL-16
-  * CELL-26A, CELL-26C, CELL-26D, CELL-26E, CELL-26F
-  * CELL-27, CELL-28, CELL-29, CELL-30, CELL-31
-  * CELL-35, CELL-36, CELL-37, CELL-38, CELL-40, CELL-42, CELL-43, CELL-45C, CELL45D
-  * CELL-46
-  * CELL-48A, CELL-48B, CELL-48C, CELL-48D
-  * CELL-49A, CELL-49B, CELL-49C, CELL-49D
-  * CELL-50A, CELL-50B, CELL-50X
-  * CELL-52, CELL-53A, CELL-53B, CELL-53C, CELL-53E
-* Features unimplemented:
-=======
  * Noteworthy Features:
    * Users can dynamically update the grid tiling structure and change the theme of the entire view
    * Users can also see different graphs for each simulation to see total cell populations over time
    * Users can run multiple simulations simultaneously
-   * XMLWriter and XMLParser were abstracted to support JSON files as well (although not tested on that yet)
->>>>>>> 486fc69d
 
-  * CELL-50C, CELL-51D, CELL-51X, CELL-53X
-* Noteworthy Features:
+ * Running multiple simulations simultaneously:
+   * All simulations run independently and are created by 
+   initializing a new SimulationMaker object and calling makeSimulation()
+   * Each simulation runs in an entirely new window, which is not organized in any particular arrangement
 
-  * Users can dynamically update the grid tiling structure and change the theme of the entire view
-  * Users can also see different graphs for each simulation to see total cell populations over time
-  * Users can run multiple simulations simultaneously
-* Running multiple simulations simultaneously:
-
-  * All simulations run independently and are created by
-    initializing a new SimulationMaker object and calling makeSimulation()
-  * Each simulation runs in an entirely new window, which is not organized in any particular arrangement
 
 ### Assignment Impressions
+* This assignment was an intellectually stimulating challenge that forced our team to
+learn SOLID design principles, new ways of instantiating objects, such as reflection, how to test both the back-end and
+the front-end using J-unit and TestFX, and new design patterns that we can incorporate into our projects for a stramlined design.
+* This project appeared very difficult upon first reading the feature requirements, but our team was able to work really well together
+to integrate the front-end and back-end components to create a fully-functional project.
+* The project taught us that well-designed code makes future development significantly easier. For example, we were ale to create over 10 different
+simulations with different rules, yet use the same front-end code for all of them.
 
-* This assignment was an intellectually stimulating challenge that forced our team to
-<<<<<<< HEAD
-  learn SOLID design principles, new ways of instantiating objects, such as reflection, how to test both the back-end and
-  the front-end using J-unit and TestFX, and new design patterns that we can incorporate into our projects for a stramlined design.
-=======
-learn SOLID design principles, new ways of instantiating objects, such as reflection, how to test both the back-end and
-the front-end using J-unit and TestFX, and new design patterns that we can incorporate into our projects for a streamlined design.
->>>>>>> 486fc69d
-* This project appeared very difficult upon first reading the feature requirements, but our team was able to work really well together
-  to integrate the front-end and back-end components to create a fully-functional project.
-* The project taught us that well-designed code makes future development significantly easier. For example, we were ale to create over 10 different
-  simulations with different rules, yet use the same front-end code for all of them.
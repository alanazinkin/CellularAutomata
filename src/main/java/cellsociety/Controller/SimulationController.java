package cellsociety.Controller;

import cellsociety.Model.Grid;
import cellsociety.Model.Simulation;
import cellsociety.Model.Simulations.*;
import cellsociety.Model.State.GameOfLifeState;
import cellsociety.View.GridViews.GridView;
import cellsociety.View.SimulationView;
import cellsociety.View.SplashScreen;
import javafx.animation.AnimationTimer;
import javafx.application.Platform;
import javafx.scene.control.Button;
import javafx.scene.control.ComboBox;
import javafx.stage.Stage;

public class SimulationController {
  private static final String FILE_PATH = "data/SpreadingFire/BasicCenterFireSpread.xml";
  private static final long FRAME_INTERVAL = 200_000_000L;

  private SimulationConfig mySimulationConfig;
  private Simulation mySimulation;
  private SimulationView mySimView;
  private Grid myGrid;
  private GridView myGridView;
  private boolean isPaused = false;
  private AnimationTimer simulationTimer;
  private boolean isRunning = false;
  private long lastUpdate = 0;
  private double simulationSpeed = 1.0;

  private static final double DEFAULT_FIRE_PROB = 0.5;
  private static final double DEFAULT_TREE_PROB = 0.4;
  private static final double DEFAULT_SATISFACTION = 0.3;
  private static final double DEFAULT_PERCOLATION_PROB = 0.5;

  public SimulationController() {
    setupSimulationTimer();
  }

  /**
   * Initializes the simulation by parsing the configuration file, setting up the model,
   * and initializing the view.
   *
   * @param primaryStage The primary stage for the JavaFX application.
   * @throws Exception If there is an error during initialization.
   */
  public void init(Stage primaryStage) throws Exception {
    // initialize the simulation configuration
    XMLParser xmlParser = new XMLParser();
<<<<<<< HEAD
    mySimulationConfig = xmlParser.parseXMLFile(FILE_PATH);// make initial splash screen window
    SplashScreen initialScreen = new SplashScreen();
    Stage splashStage = initialScreen.showSplashScreen(new Stage(), mySimulationConfig, "Cell Society", 1000, 800);
    ComboBox<String> languageSelector = initialScreen.makeLanguageComboBox();
    // Wait for language selection
    selectLanguageToStartSimulation(primaryStage, initialScreen, languageSelector, splashStage);
  }

  private void selectLanguageToStartSimulation(Stage primaryStage, SplashScreen initialScreen,
      ComboBox<String> languageSelector, Stage splashStage) {
    Button enterButton = initialScreen.makeEnterButton();
    enterButton.setOnAction(e -> {
      String selectedLanguage = languageSelector.getValue();
      if (selectedLanguage != null) {
        splashStage.close();
        // Start the simulation with selected language
        mySimulationConfig.initializeStage(primaryStage);
        startSimulation(primaryStage, selectedLanguage);
      }
    });
  }

  private void startSimulation(Stage primaryStage, String language) {
=======
    mySimulationConfig = xmlParser.parseXMLFile(FILE_PATH);
    if (mySimulationConfig == null) {
      throw new IllegalStateException("Failed to parse simulation configuration.");
    }
    mySimulationConfig.initializeStage(primaryStage);
>>>>>>> 9d1aab65
    myGrid = new Grid(mySimulationConfig.getWidth(), mySimulationConfig.getHeight(), GameOfLifeState.ALIVE);
    initializeSimulationType();
    mySimView = new SimulationView();
    initializeView(primaryStage, language);
    primaryStage.setOnCloseRequest(event -> stopSimulation());
  }

  /**
   * Initializes the simulation based on the type specified in the configuration.
   * Uses a switch statement to determine which simulation to create.
   */
  private void initializeSimulationType() {
    String simulationType = mySimulationConfig.getType();
    mySimulation = createSimulation(simulationType);

    if (mySimulation == null) {
      throw new IllegalArgumentException("Invalid simulation type: " + simulationType);
    }
    System.out.println("Simulation initialized: " + simulationType);
  }

  /**
   * Sets up the animation timer for running the simulation loop.
   * Uses JavaFX AnimationTimer for smooth frame updates.
   */
  private void setupSimulationTimer() {
    if (simulationTimer == null) {
      simulationTimer = new AnimationTimer() {
        @Override
        public void handle(long now) {
          if (mySimulation == null) {
            System.err.println("Error: mySimulation is null in AnimationTimer.");
            return;
          }
          if (!isPaused && now - lastUpdate >= FRAME_INTERVAL / simulationSpeed) {
            mySimulation.step();
            updateView();
            lastUpdate = now;
          }
        }
      };
    }
  }

  /**
   * Creates and returns a specific simulation instance based on the given type.
   *
   * @param simulationType The type of simulation to create
   * @return A new instance of the specified simulation type
   */
  private Simulation createSimulation(String simulationType) {
    switch (simulationType.toLowerCase()) {
      case "game of life":
        return new GameOfLife(mySimulationConfig, myGrid);
      case "spreading of fire":
        double fireProb = mySimulationConfig.getParameters().getOrDefault("fireProb", DEFAULT_FIRE_PROB);
        double treeProb = mySimulationConfig.getParameters().getOrDefault("treeProb", DEFAULT_TREE_PROB);
        return new Fire(mySimulationConfig, myGrid, fireProb, treeProb);
      case "percolation":
        double percolationProb = mySimulationConfig.getParameters().getOrDefault("percolationProb", DEFAULT_PERCOLATION_PROB);
        return new Percolation(mySimulationConfig, myGrid, percolationProb);
      case "schelling":
        double satisfaction = mySimulationConfig.getParameters().getOrDefault("satisfaction", DEFAULT_SATISFACTION);
        return new Schelling(mySimulationConfig, myGrid, satisfaction);
        /*
      case "watoworld":
        return new WaTorWorld(mySimulationConfig, myGrid, mySimulationConfig.getParameters().get(0), mySimulationConfig.getParameters().get(1), mySimulationConfig.getParameters().get(2), mySimulationConfig.getParameters().get(3));
      */
      default:
        return null;
    }
  }

  /**
   * Starts or resumes the simulation.
   */
  public void startSimulation() {
    if (isRunning) {
      System.out.println("Simulation is already running.");
      return; // Prevent multiple simulations
    }
    isRunning = true;
    isPaused = false;
    if (mySimulation == null) {
      System.err.println("Error: mySimulation is null. Ensure init() is called before starting the simulation.");
      return;
    }
    if (simulationTimer == null) {
      System.err.println("Error: simulationTimer is null. Ensure setupSimulationTimer() is called.");
      return;
    }
    simulationTimer.start();
    System.out.println("Starting Simulation");
  }

  /**
   * Pauses the simulation.
   */
  public void pauseSimulation() {
    if (!isPaused) {
      isPaused = true;
    }
    System.out.println("Pausing Simulation");
  }

  public void stepSimulation() {
    //TODO write step method which calls the backend stepSimulation() method
  }

  /**
   * Resets the simulation to its initial state.
   */
  public void resetSimulation() {
    if (mySimulationConfig == null) {
      System.err.println("Error: mySimulationConfig is null in resetSimulation.");
      return;
    }
    stopSimulation();
    myGrid = new Grid(mySimulationConfig.getWidth(), mySimulationConfig.getHeight(), GameOfLifeState.ALIVE);
    initializeSimulationType();
    Platform.runLater(this::updateView);
    isRunning = false;
    System.out.println("Resetting Simulation");
  }

  public void saveSimulation() {
    //TODO save a simulation config file based on the current state liek a snapshot
    System.out.println("Saving Simulation");
  }

  /**
   * Updates the simulation speed.
   *
   * @param speed The new speed multiplier (1.0 is normal speed)
   */
  public void setSimulationSpeed(double speed) {
    this.simulationSpeed = Math.max(0.1, Math.min(5.0, speed));
  }

  public void selectSimulation() {
    System.out.println("Selecting Simulation");
  }

  /**
   * Updates the view to reflect the current simulation state.
   */
  private void updateView() {
    if (mySimView == null || mySimulation == null || myGrid == null) {
      System.err.println("Error: View, Simulation, or Grid is null in updateView.");
      return;
    }
    mySimView.updateGrid(mySimulation.getColorMap());
  }

  /**
   * Cleans up resources when the simulation is closed.
   */
  public void cleanup() {
    if (simulationTimer != null) {
      simulationTimer.stop();
    }
  }

  /**
   * Performs a single step of the simulation and updates the view.
   */
  private void step() {
    mySimulation.step();
    Platform.runLater(this::updateView);
  }

  /**
   * Initializes the simulation view with current configuration and model state.
   *
   * @param primaryStage The primary stage for the JavaFX application.
   */
  private void initializeView(Stage primaryStage, String language) {
    mySimView.initView(
            primaryStage,
            mySimulationConfig,
            mySimulation,
            mySimView,
            mySimulation.getColorMap(),
            myGrid,
            language
    );
  }

  public void stopSimulation() {
    if (simulationTimer != null) {
      simulationTimer.stop();
    }
    isRunning = false;
    isPaused = true;
  }

}<|MERGE_RESOLUTION|>--- conflicted
+++ resolved
@@ -47,13 +47,18 @@
   public void init(Stage primaryStage) throws Exception {
     // initialize the simulation configuration
     XMLParser xmlParser = new XMLParser();
-<<<<<<< HEAD
     mySimulationConfig = xmlParser.parseXMLFile(FILE_PATH);// make initial splash screen window
-    SplashScreen initialScreen = new SplashScreen();
-    Stage splashStage = initialScreen.showSplashScreen(new Stage(), mySimulationConfig, "Cell Society", 1000, 800);
-    ComboBox<String> languageSelector = initialScreen.makeLanguageComboBox();
-    // Wait for language selection
-    selectLanguageToStartSimulation(primaryStage, initialScreen, languageSelector, splashStage);
+    if (mySimulationConfig == null) {
+      throw new IllegalStateException("Failed to parse simulation configuration.");
+    }
+    else{
+      SplashScreen initialScreen = new SplashScreen();
+      Stage splashStage = initialScreen.showSplashScreen(new Stage(), mySimulationConfig, "Cell Society", 1000, 800);
+      ComboBox<String> languageSelector = initialScreen.makeLanguageComboBox();
+      // Wait for language selection
+      selectLanguageToStartSimulation(primaryStage, initialScreen, languageSelector, splashStage);
+    }
+    
   }
 
   private void selectLanguageToStartSimulation(Stage primaryStage, SplashScreen initialScreen,
@@ -71,13 +76,7 @@
   }
 
   private void startSimulation(Stage primaryStage, String language) {
-=======
-    mySimulationConfig = xmlParser.parseXMLFile(FILE_PATH);
-    if (mySimulationConfig == null) {
-      throw new IllegalStateException("Failed to parse simulation configuration.");
-    }
     mySimulationConfig.initializeStage(primaryStage);
->>>>>>> 9d1aab65
     myGrid = new Grid(mySimulationConfig.getWidth(), mySimulationConfig.getHeight(), GameOfLifeState.ALIVE);
     initializeSimulationType();
     mySimView = new SimulationView();

--- conflicted
+++ resolved
@@ -6,13 +6,10 @@
 import cellsociety.Model.State.GameOfLifeState;
 import cellsociety.View.SimulationView;
 import cellsociety.View.SplashScreen;
-<<<<<<< HEAD
 import java.util.HashMap;
 import java.util.ResourceBundle;
 import java.util.Timer;
 import javafx.animation.AnimationTimer;
-=======
->>>>>>> ffdabf62
 import javafx.animation.KeyFrame;
 import javafx.animation.Timeline;
 import javafx.application.Platform;
@@ -25,27 +22,18 @@
 
 public class SimulationController {
   private static final String FILE_PATH = "data/SpreadingFire/BasicCenterFireSpread.xml";
-<<<<<<< HEAD
   // use Java's dot notation, like with import, for properties files
   public static final String DEFAULT_RESOURCE_PACKAGE = "cellsociety.View.";
-=======
-  private static final double FRAME_INTERVAL_MS = 200.0;
->>>>>>> ffdabf62
 
   private SimulationController myController;
   private SimulationConfig mySimulationConfig;
   private Simulation mySimulation;
   private SimulationView mySimView;
   private Grid myGrid;
-<<<<<<< HEAD
   private GridView myGridView;
   private Scene myScene;
   private boolean isPaused = false;
   private Timeline myTimeline;
-=======
-  private boolean isPaused = false;
-  private Timeline simulationTimeline;
->>>>>>> ffdabf62
   private boolean isRunning = false;
   private double simulationSpeed = 1.0;
   private Stage myStage;
@@ -58,13 +46,7 @@
   public double FRAMES_PER_SECOND = 5;
   public double SECOND_DELAY = 1.0 / FRAMES_PER_SECOND;
 
-<<<<<<< HEAD
   public SimulationController(){}
-=======
-  public SimulationController() {
-    setupSimulationTimeline();
-  }
->>>>>>> ffdabf62
 
   /**
    * Initializes the simulation by parsing the configuration file, setting up the model,
@@ -88,7 +70,6 @@
     SplashScreen initialScreen = new SplashScreen();
     Stage splashStage = initialScreen.showSplashScreen(new Stage(), mySimulationConfig, "Cell Society", 1000, 800);
     ComboBox<String> languageSelector = initialScreen.makeLanguageComboBox();
-<<<<<<< HEAD
     // Wait for language selection
     selectLanguageToStartSimulation(primaryStage, initialScreen, languageSelector, splashStage);
   }
@@ -97,16 +78,6 @@
     myTimeline = new Timeline();
     myTimeline.setCycleCount(Timeline.INDEFINITE);
     myTimeline.getKeyFrames().add(new KeyFrame(Duration.seconds(SECOND_DELAY), e -> stepSimulation(SECOND_DELAY)));
-=======
-
-
-    selectLanguageToStartSimulation(primaryStage, initialScreen, languageSelector, splashStage);
-  }
-
-  private void setupSimulationTimeline() {
-    simulationTimeline = new Timeline(new KeyFrame(Duration.millis(FRAME_INTERVAL_MS), e -> step()));
-    simulationTimeline.setCycleCount(Timeline.INDEFINITE);
->>>>>>> ffdabf62
   }
 
   private void selectLanguageToStartSimulation(Stage primaryStage, SplashScreen initialScreen, ComboBox<String> languageSelector, Stage splashStage) {
@@ -126,39 +97,15 @@
     });
   }
 
-<<<<<<< HEAD
   /**
    * method that allows access to resource bundle for a specific language
    * @return Resource Bundle for a user-selected language
    */
   public ResourceBundle getResources() {return myResources;}
-=======
-  private void startSimulation(Stage primaryStage, String language) {
-    if (isRunning) {
-      System.out.println("Simulation is already running.");
-      return;
-    }
-    if (mySimulation == null) {
-      System.err.println("Error: mySimulation is null. Ensure init() is called before starting.");
-      return;
-    }
-    if (simulationTimeline == null) {
-      setupSimulationTimeline();
-    }
->>>>>>> ffdabf62
 
   private void setupSimulation(Stage primaryStage, String language) throws Exception {
     mySimView = new SimulationView();
     initializeView(primaryStage, language);
-<<<<<<< HEAD
-=======
-
-    isRunning = true;
-    isPaused = false;
-    simulationTimeline.play();
-    System.out.println("Starting Simulation");
-
->>>>>>> ffdabf62
   }
 
 
@@ -170,15 +117,9 @@
     String simulationType = mySimulationConfig.getType();
     mySimulation = createSimulation(simulationType);
     if (mySimulation == null) {
-<<<<<<< HEAD
       displayAlert(myResources.getString("InvalidSimType") + " " + simulationType);
     }
     return mySimulation;
-=======
-      throw new IllegalArgumentException("Invalid simulation type: " + simulationType);
-    }
-    System.out.println("Simulation initialized: " + simulationType);
->>>>>>> ffdabf62
   }
 
   /**
@@ -229,31 +170,14 @@
    * Starts or resumes the simulation.
    */
   public void startSimulation() {
-<<<<<<< HEAD
     myTimeline.play();
-=======
-    if (!isRunning) {
-      isRunning = true;
-      isPaused = false;
-      simulationTimeline.play();
-      System.out.println("Starting Simulation");
-    }
->>>>>>> ffdabf62
   }
 
   /**
    * Pauses the simulation.
    */
   public void pauseSimulation() {
-<<<<<<< HEAD
     myTimeline.pause();
-=======
-    if (!isPaused) {
-      isPaused = true;
-      simulationTimeline.pause();
-      System.out.println("Pausing Simulation");
-    }
->>>>>>> ffdabf62
   }
 
   /**
@@ -268,20 +192,10 @@
   /**
    * Resets the simulation to its initial state.
    */
-<<<<<<< HEAD
   public void resetSimulation() throws Exception {
     myTimeline.stop();
     myStage.close();
     init(new Stage(), myController);
-=======
-  public void resetSimulation() {
-    stopSimulation();
-    isRunning = false;
-
-    myGrid = new Grid(mySimulationConfig.getWidth(), mySimulationConfig.getHeight(), GameOfLifeState.ALIVE);
-    initializeSimulationType();
-    updateView();
->>>>>>> ffdabf62
   }
 
   public void saveSimulation() {
@@ -295,12 +209,7 @@
    * @param speed The new speed multiplier (1.0 is normal speed)
    */
   public void setSimulationSpeed(double speed) {
-<<<<<<< HEAD
     FRAMES_PER_SECOND = Math.max(1, Math.min(5, speed));
-=======
-    this.simulationSpeed = Math.max(0.1, Math.min(5.0, speed));
-    simulationTimeline.setRate(simulationSpeed);
->>>>>>> ffdabf62
   }
 
   public void selectSimulation() {
@@ -311,14 +220,9 @@
    * Updates the view to reflect the current simulation state.
    */
   private void updateView() {
-<<<<<<< HEAD
     if (mySimView == null || mySimulation == null || myGrid == null) {
       displayAlert(myResources.getString("Error") + ":" + " " + myResources.getString("ViewSimOrGridNull"));
       return;
-=======
-    if (mySimView != null && mySimulation != null && myGrid != null) {
-      mySimView.updateGrid(mySimulation.getColorMap());
->>>>>>> ffdabf62
     }
   }
 
@@ -333,37 +237,10 @@
    * Cleans up resources when the simulation is closed.
    */
   public void cleanup() {
-<<<<<<< HEAD
     System.out.println("Cleaning up");
   }
 
-=======
-    if (simulationTimeline != null) {
-      simulationTimeline.stop();
-    }
-  }
-
-  /**
-   * Performs a single step of the simulation and updates the view.
-   */
-  private void step() {
-    if (!isPaused && mySimulation != null) {
-      mySimulation.step();
-      Platform.runLater(this::updateView);
-    }
-  }
->>>>>>> ffdabf62
-
-
-<<<<<<< HEAD
-=======
-  public void stopSimulation() {
-    if (simulationTimeline != null) {
-      simulationTimeline.stop();
-    }
-    isRunning = false;
-    isPaused = true;
-  }
->>>>>>> ffdabf62
+
+
 
 }
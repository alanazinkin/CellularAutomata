--- conflicted
+++ resolved
@@ -22,19 +22,9 @@
   private static final String ERROR_STATE_MAP_NULL = "State map is null";
 
   private final Grid grid;
-<<<<<<< HEAD
   /** Immutable mapping of states to their visual representations */
   private final Map<StateInterface, String> colorMap;
   /** Immutable mapping of integer values to simulation states */
-=======
-  /**
-   * Immutable mapping of states to their visual representations
-   */
-  private final Map<StateInterface, Color> colorMap;
-  /**
-   * Immutable mapping of integer values to simulation states
-   */
->>>>>>> 8a15d3dc
   private final Map<Integer, StateInterface> stateMap;
 
   /**

package cellsociety.Model.Simulations;

import cellsociety.Controller.SimulationConfig;
import cellsociety.Model.Cell;
import cellsociety.Model.Grid;
import cellsociety.Model.Simulation;
import cellsociety.Model.State.PercolationState;
import cellsociety.Model.StateInterface;
import java.util.List;
import java.util.Map;
import javafx.scene.paint.Color;

/**
 * A probabilistic percolation simulation that models fluid flow through a porous medium.
 * <p>
 * Each cell can be in one of three states:
 * <ul>
 *   <li>{@link PercolationState#BLOCKED} – the cell is blocked and cannot be percolated.</li>
 *   <li>{@link PercolationState#OPEN} – the cell is open but not yet percolated.</li>
 *   <li>{@link PercolationState#PERCOLATED} – the cell is open and has been percolated.</li>
 * </ul>
 * <p>
 * The simulation uses a probabilistic rule: if an open cell has at least one percolated neighbor,
 * then the cell becomes percolated with a probability specified at construction.
 */
public class Percolation extends Simulation {

  public static final int OPEN_ID = 1;
  public static final int PERCOLATED_ID = 2;
  public static final int BLOCKED_ID = 0;

  private static final Color OPEN_COLOR = Color.WHITE;
  private static final Color PERCOLATED_COLOR = Color.LIGHTBLUE;
  private static final Color BLOCKED_COLOR = Color.BLACK;

  /**
   * Maximum value for probability calculations
   */
  private static final double MAX_PROBABILITY = 1.0;
  /**
   * Minimum valid probability value
   */
  private static final double MIN_PROBABILITY = 0.0;

  private final double percolationProbability;

  /**
   * Constructs a new Percolation simulation with the specified configuration, grid, and percolation
   * probability.
   *
   * @param simulationConfig       the configuration settings for the simulation
   * @param grid                   the grid on which the percolation simulation is performed
   * @param percolationProbability the probability that an open cell percolates when adjacent to a
   *                               percolated cell; must be between 0 and 1 inclusive.
   * @throws IllegalArgumentException if the grid is null or the percolationProbability is not in
   *                                  [0, 1]
   * @throws NullPointerException     if either simulationConfig or grid parameters are null
   */
  public Percolation(SimulationConfig simulationConfig, Grid grid, double percolationProbability) {
    super(simulationConfig, grid);
    validateProbability(percolationProbability);
    this.percolationProbability = percolationProbability;
  }

  /**
   * Validates that the given probability falls within the acceptable range [0, 1].
   *
   * @param probability the probability value to validate
   * @throws IllegalArgumentException if the probability is outside the valid range
   */
  private void validateProbability(double probability) {
    if (probability < MIN_PROBABILITY || probability > MAX_PROBABILITY) {
      throw new IllegalArgumentException(
          String.format("Percolation probability must be between %.1f and %.1f inclusive.",
              MIN_PROBABILITY, MAX_PROBABILITY));
    }
  }

  /**
   * {@inheritDoc}
   * <p>
   * Initializes the color mapping specific to Percolation states:
   * <ul>
   *   <li>OPEN - White</li>
   *   <li>PERCOLATED - Light Blue</li>
   *   <li>BLOCKED - Black</li>
   * </ul>
   */
  @Override
<<<<<<< HEAD
  public Map<StateInterface, String> initializeColorMap() {
    return Map.of(
        PercolationState.OPEN, "percolation-state-open",
        PercolationState.PERCOLATED, "percolation-state-percolated",
        PercolationState.BLOCKED, "percolation-state-blocked"
    );
=======
  public Map<StateInterface, Color> initializeColorMap() {
    return Map.of(PercolationState.OPEN, OPEN_COLOR, PercolationState.PERCOLATED, PERCOLATED_COLOR,
        PercolationState.BLOCKED, BLOCKED_COLOR);
>>>>>>> 8a15d3dc
  }

  /**
   * {@inheritDoc}
   * <p>
   * Initializes the state mapping using the predefined integer identifiers:
   * <ul>
   *   <li>0 - OPEN</li>
   *   <li>1 - PERCOLATED</li>
   *   <li>2 - BLOCKED</li>
   * </ul>
   */
  @Override
  protected Map<Integer, StateInterface> initializeStateMap() {
    return Map.of(OPEN_ID, PercolationState.OPEN, PERCOLATED_ID, PercolationState.PERCOLATED,
        BLOCKED_ID, PercolationState.BLOCKED);
  }

  /**
   * {@inheritDoc}
   * <p>
   * Applies percolation rules to all cells in the grid:
   * <ul>
   *   <li>BLOCKED and PERCOLATED cells remain unchanged</li>
   *   <li>OPEN cells check neighbors for PERCOLATED cells and may percolate probabilistically</li>
   * </ul>
   */
  @Override
  public void applyRules() {
    final int numRows = getGrid().getRows();
    final int numCols = getGrid().getCols();

    for (int row = 0; row < numRows; row++) {
      for (int col = 0; col < numCols; col++) {
        Cell cell = getGrid().getCell(row, col);
        PercolationState currentState = validateAndGetState(cell);

        if (isStaticState(currentState)) {
          cell.setNextState(currentState);
        } else {
          cell.setNextState(determineNextStateForOpenCell(row, col));
        }
      }
    }
  }

  /**
   * Validates that a cell's state is compatible with the Percolation simulation.
   *
   * @param cell the cell to validate
   * @return the validated PercolationState of the cell
   * @throws IllegalStateException if the cell contains an invalid state type
   */
  private PercolationState validateAndGetState(Cell cell) {
    StateInterface state = cell.getCurrentState();
    if (!(state instanceof PercolationState)) {
      throw new IllegalStateException(
          "Invalid cell state type: " + state.getClass().getSimpleName());
    }
    return (PercolationState) state;
  }

  /**
   * Determines if a state is immutable between simulation steps.
   *
   * @param state the state to check
   * @return true if the state is BLOCKED or PERCOLATED, false otherwise
   */
  private boolean isStaticState(PercolationState state) {
    return state == PercolationState.BLOCKED || state == PercolationState.PERCOLATED;
  }

  /**
   * Determines the next state for an OPEN cell based on neighbor states and percolation
   * probability.
   *
   * @param row the row index of the cell
   * @param col the column index of the cell
   * @return PERCOLATED if conditions are met, otherwise remains OPEN
   */
  private PercolationState determineNextStateForOpenCell(int row, int col) {
    List<Cell> neighbors = getGrid().getNeighbors(row, col);
    for (Cell neighbor : neighbors) {
      if (isPercolatedNeighbor(neighbor) && shouldPercolate()) {
        return PercolationState.PERCOLATED;
      }
    }
    return PercolationState.OPEN;
  }

  /**
   * Checks if a neighboring cell is in the PERCOLATED state.
   *
   * @param neighbor the neighboring cell to check
   * @return true if the neighbor is PERCOLATED, false otherwise
   */
  private boolean isPercolatedNeighbor(Cell neighbor) {
    return neighbor.getCurrentState() == PercolationState.PERCOLATED;
  }

  /**
   * Determines if percolation should occur based on configured probability.
   *
   * @return true if generated random value is below percolation probability threshold
   */
  private boolean shouldPercolate() {
    return Math.random() < percolationProbability;
  }
}



<|MERGE_RESOLUTION|>--- conflicted
+++ resolved
@@ -87,18 +87,12 @@
    * </ul>
    */
   @Override
-<<<<<<< HEAD
   public Map<StateInterface, String> initializeColorMap() {
     return Map.of(
         PercolationState.OPEN, "percolation-state-open",
         PercolationState.PERCOLATED, "percolation-state-percolated",
         PercolationState.BLOCKED, "percolation-state-blocked"
     );
-=======
-  public Map<StateInterface, Color> initializeColorMap() {
-    return Map.of(PercolationState.OPEN, OPEN_COLOR, PercolationState.PERCOLATED, PERCOLATED_COLOR,
-        PercolationState.BLOCKED, BLOCKED_COLOR);
->>>>>>> 8a15d3dc
   }
 
   /**

package cellsociety.controller;

import cellsociety.model.*;

import cellsociety.view.gridview.GridView;
import java.io.File;
import java.lang.reflect.InvocationTargetException;
import java.lang.reflect.Method;
import java.util.Arrays;
import java.util.Collections;
import java.util.HashMap;
import java.util.Map;
import java.util.Optional;
import java.util.ResourceBundle;

import javafx.stage.FileChooser;
import javafx.stage.Stage;
<<<<<<< HEAD
import org.apache.logging.log4j.LogManager;
import org.apache.logging.log4j.Logger;
=======
import org.w3c.dom.Element;
import org.w3c.dom.NodeList;
>>>>>>> e632aeb8


/**
 * Class responsible for connecting frontend and backend to make the simulation work as a whole.
 *
 * @author Angela Predolac
 */
public class SimulationController {

  private static final ResourceBundle CONFIG = ResourceBundle.getBundle(
          SimulationController.class.getPackageName() + ".Simulation");
  public static final String DEFAULT_RESOURCE_PACKAGE =
          SimulationController.class.getPackageName() + ".";
  private static final String DEFAULT_STYLE_FILE = "default.xml";
  private static final Logger LOG = LogManager.getLogger();


  /**
   * Enum representing the different types of simulations available.
   */
  public enum SimulationType {
    GAME_OF_LIFE("Game of Life"), SPREADING_FIRE("Spreading of Fire"), PERCOLATION(
        "Percolation"), SCHELLING("Schelling Segregation"), WATOR_WORLD(
        "Wa-Tor World"), LANGTON_LOOP("Langton Loop"), SUGAR_SCAPE("Sugar Scape"), BACTERIA(
        "Bacteria"), ANT("Foraging Ants"), TEMPESTI_LOOP("Tempesti Loop"), RULES_GAME_OF_LIFE(
        "Rules-Based Game of Life");

    private final String displayName;

    /**
     * Constructs a SimulationType with a specified display name.
     *
     * @param displayName the display name of the simulation type.
     */
    SimulationType(String displayName) {
      this.displayName = displayName;
    }

    /**
     * Retrieves a SimulationType from a string representation.
     *
     * @param text the display name of the simulation type.
     * @return an Optional containing the corresponding SimulationType, if found.
     */
    public static Optional<SimulationType> fromString(String text) {
<<<<<<< HEAD
      return Arrays.stream(SimulationType.values()).filter(type -> type.displayName.equals(text))
          .findFirst();
=======
      return Arrays.stream(SimulationType.values())
              .filter(type -> type.displayName.equals(text))
              .findFirst();
>>>>>>> e632aeb8
    }
  }

  private final SimulationUI ui;
  private final SimulationEngine engine;
  private final SimulationFileManager fileManager;
  private final XMLStyleParser styleParser;
  private Stage stage;
  private SimulationController myController;
  private SimulationStyle currentStyle;

  /**
   * Constructs a SimulationController and initializes key components.
   */
  public SimulationController() {
    this.engine = new SimulationEngine(CONFIG);
    this.ui = new SimulationUI(CONFIG);
    this.fileManager = new SimulationFileManager();
    this.styleParser = new XMLStyleParser();
    this.myController = this;
    this.currentStyle = new SimulationStyle();
  }

  /**
   * Selects and loads a simulation with an optional style file.
   *
   * @param simulationType the type of simulation to load
   * @param fileName       the name of the simulation configuration file
   * @param styleFileName  the name of the style file (can be null for default style)
   * @param stage          the primary stage for the application
   * @param controller     the simulation controller
   * @throws Exception if there's an error loading the simulation or style
   */
  public void selectSimulation(String simulationType, String fileName, String styleFileName,
      Stage stage, SimulationController controller) throws Exception {
    this.stage = stage;
    engine.pause();

    // Load the simulation configuration file
    fileManager.loadFile(simulationType, fileName);

    // If no style file is provided, try to find a default style for this simulation type
    if (styleFileName == null || styleFileName.isEmpty()) {
      try {
        // Get the default style path
        String defaultStylePath = getDefaultStylePath(simulationType);

        // More verbose logging
        System.out.println("Attempting to load default style from: " + defaultStylePath);

        if (defaultStylePath != null) {
          // Attempt to read the file contents
          try {
            String fileContents = new String(java.nio.file.Files.readAllBytes(java.nio.file.Paths.get(defaultStylePath)));
            System.out.println("Default Style File Contents:\n" + fileContents);
          } catch (Exception e) {
            System.err.println("Could not read file contents: " + e.getMessage());
          }

          this.currentStyle = styleParser.parseStyleFile(defaultStylePath);
          System.out.println("Successfully loaded default style");
        } else {
          System.out.println("No default style file found");
          this.currentStyle = new SimulationStyle();
        }
      } catch (Exception e) {
        System.err.println("Error loading default style: " + e.getMessage());
        e.printStackTrace();
        this.currentStyle = new SimulationStyle();
      }
    } else {
      // Use the provided style file
      try {
        this.currentStyle = styleParser.parseStyleFile(styleFileName);
      } catch (ConfigurationException e) {
        ui.handleError("StyleLoadError", e);
        this.currentStyle = new SimulationStyle();
      }
    }

    // Initialize the simulation with the loaded configuration and style
    init(stage, controller);
  }

  /**
   * Gets the default style path for a simulation type.
   *
   * @param simulationType the type of simulation
   * @return the path to the default style file for this simulation type
   */
  private String getDefaultStylePath(String simulationType) {
    String formattedType = simulationType.toLowerCase()
            .replace(" ", "")
            .replace("of", "");

    // Try multiple possible paths
    String[] possiblePaths = {
            "data/" + formattedType + "/" + formattedType + "_default.xml",
            "styles/" + formattedType + "_default.xml",
            formattedType + "_default.xml"
    };

    for (String path : possiblePaths) {
      File file = new File(path);
      System.out.println("Checking style file path: " + file.getAbsolutePath());
      if (file.exists()) {
        System.out.println("Found style file at: " + file.getAbsolutePath());
        return path;
      }
    }

    System.err.println("No default style file found for simulation type: " + simulationType);
    return null;

  }

  /**
   * Initializes the simulation with the current configuration and style.
   *
   * @param stage      the primary stage for the application
   * @param controller the simulation controller
   * @throws Exception if there's an error initializing the simulation
   */
  public void init(Stage stage, SimulationController controller) throws Exception {
    SimulationConfig config = fileManager.parseConfiguration();
    engine.initializeSimulation(config, controller);

    ui.initialize(stage, this);

    applyStyle(currentStyle);
    LOG.debug("test");
  }

  /**
   * Applies a style to the current simulation.
   *
   * @param style the style to apply
   */
<<<<<<< HEAD
  public void applyStyle(SimulationStyle style)
      throws ClassNotFoundException, InvocationTargetException, InstantiationException, IllegalAccessException, NoSuchMethodException {
    //applyCellStateAppearances(style);

    //applyGridProperties(style);

    //applyDisplayOptions(style);

=======
  public void applyStyle(SimulationStyle style) throws ClassNotFoundException, InvocationTargetException, InstantiationException, IllegalAccessException, NoSuchMethodException {
    applyCellStateAppearances(style);
    applyGridProperties(style);
    applyDisplayOptions(style);
>>>>>>> e632aeb8
    ui.updateView(engine.getSimulation().getColorMap());
  }

  /**
   * Applies cell state appearances from the style.
   *
   * @param style the style containing cell appearance information
   */
  private void applyCellStateAppearances(SimulationStyle style) {
    Simulation simulation = engine.getSimulation();
    Map<String, CellAppearance> appearances = style.getCellAppearances();
    System.out.println("appearances: " + appearances);
    Map<StateInterface, String> colorMap = new HashMap<>();

    String simulationType = ui.getView().getSimulationConfig().getType().toLowerCase().replace(" ", "");
    String defaultColor = "#808080"; // Gray as a default

    for (Map.Entry<Integer, StateInterface> stateEntry : simulation.getStateMap().entrySet()) {
      StateInterface state = stateEntry.getValue();
      String stateName = state.getStateValue().toLowerCase();

      if (appearances.containsKey(stateName)) {
        CellAppearance appearance = appearances.get(stateName);
        String color = appearance.usesImage() ? appearance.getImagePath() :
                (appearance.getColor() != null ? appearance.getColor() : defaultColor);

<<<<<<< HEAD
      if (stateInterface != null) {
        colorMap.put(stateInterface,
            appearance.usesImage() ? appearance.getImagePath() : appearance.getColor());
=======
        String cssSelector = "#" + simulationType + "-state-" + stateName;
        System.out.println(cssSelector);
        String cssStyle = cssSelector + " { -fx-fill: " + color + "; -fx-stroke: black; }";

        ui.getView().getRoot().setStyle(ui.getView().getRoot().getStyle() + cssStyle);
      } else {
        System.out.println("No style found for state: " + stateName + ". Using default color.");
>>>>>>> e632aeb8
      }
    }
  }

  private StateInterface getStateByName(Simulation simulation, String stateName) {
    Map<Integer, StateInterface> stateMap = simulation.getStateMap(); // Assuming there's a getter

    for (StateInterface state : stateMap.values()) {
      if (state.getStateValue().equals(stateName)) {
        return state;
      }
    }

    return null;
  }

  /**
   * Applies grid properties from the style.
   *
   * @param style the style containing grid property information
   */
  private void applyGridProperties(SimulationStyle style) {
    Grid grid = engine.getGrid();

    if (style.getEdgePolicy() != null) {
      updateGridEdgePolicy(grid, style.getEdgePolicy().toString());
    }

    if (style.getCellShape() != null) {
      updateGridCellShape(grid, style.getCellShape().toString());
    }

    if (style.getNeighborArrangement() != null) {
      updateGridNeighborArrangement(grid, style.getNeighborArrangement().toString());
    }
  }

  /**
   * Updates the grid's edge policy based on the style setting.
   *
   * @param grid           the grid to update
   * @param edgePolicyName the name of the edge policy to apply
   */
  private void updateGridEdgePolicy(Grid grid, String edgePolicyName) {
    try {
<<<<<<< HEAD
      Method configureEdgePolicy = grid.getClass().getMethod("configureEdgePolicy", String.class);
      configureEdgePolicy.invoke(grid, edgePolicyName);
    } catch (NoSuchMethodException | IllegalAccessException | InvocationTargetException e) {
      try {
        Method setEdgeMode = grid.getClass().getMethod("setEdgeMode", String.class);
        setEdgeMode.invoke(grid, edgePolicyName);
      } catch (Exception ex) {
        LOG.warn("Could not set edge policy: {}", ex.getMessage());
=======
      if (edgePolicyName.equalsIgnoreCase("INFINITE")) {
        InfiniteGrid infiniteGrid = new InfiniteGrid(grid);
        engine.setGrid(infiniteGrid);
        return;
>>>>>>> e632aeb8
      }

      String edgeType = edgePolicyName.toUpperCase();
      EdgeStrategy strategy = EdgeStrategyFactory.createEdgeStrategy(edgeType);
      grid.setEdgeStrategy(strategy);

    } catch (Exception e) {
      System.err.println("Error setting edge policy: " + e.getMessage());
      grid.setEdgeStrategy(EdgeStrategyFactory.createEdgeStrategy("BOUNDED"));
    }
  }

  /**
   * Converts style names (e.g., "Toroidal") to EdgeStrategyFactory-compatible types.
   */
  private String convertEdgePolicyNameToType(String edgePolicyName) {
    return edgePolicyName.toUpperCase();
  }

  /**
   * Updates the grid's cell shape based on the style setting
   *
   * @param grid          the grid to update
   * @param cellShapeName the name of the cell shape to apply
   */
  private void updateGridCellShape(Grid grid, String cellShapeName) {
    try {
      Method setCellShapeMethod = grid.getClass().getMethod("setCellShape", String.class);
      setCellShapeMethod.invoke(grid, cellShapeName);
    } catch (Exception e) {
      try {
        Method configureCellShapeMethod = grid.getClass()
            .getMethod("configureCellShape", String.class);
        configureCellShapeMethod.invoke(grid, cellShapeName);
      } catch (Exception ex) {
        System.err.println("Could not set cell shape: " + ex.getMessage());
      }
    }
  }

  /**
   * Updates the grid's neighbor arrangement based on the style setting.
   *
   * @param grid                    the grid to update
   * @param neighborArrangementName the name of the neighbor arrangement to apply
   */
  private void updateGridNeighborArrangement(Grid grid, String neighborArrangementName) {
    try {
<<<<<<< HEAD
      Method setNeighborArrangementMethod = grid.getClass()
          .getMethod("setNeighborArrangement", String.class);
      setNeighborArrangementMethod.invoke(grid, neighborArrangementName);
    } catch (Exception e) {
      try {
        Method configureNeighborsMethod = grid.getClass()
            .getMethod("configureNeighbors", String.class);
        configureNeighborsMethod.invoke(grid, neighborArrangementName);
      } catch (Exception ex) {
        System.err.println("Could not set neighbor arrangement: " + ex.getMessage());
      }
=======
      String neighborhoodType = convertNeighborArrangementNameToType(neighborArrangementName);

      NeighborhoodStrategy neighborhoodStrategy =
              NeighborhoodFactory.createNeighborhoodStrategy(neighborhoodType);

      grid.setNeighborhoodStrategy(neighborhoodStrategy);

    } catch (Exception e) {
      System.err.println("Error setting neighbor arrangement: " + e.getMessage());
      grid.setNeighborhoodStrategy(new MooreNeighborhood());
>>>>>>> e632aeb8
    }
  }

  /**
   * Converts style names (e.g., "Moore") to NeighborhoodFactory-compatible types.
   */
  private String convertNeighborArrangementNameToType(String neighborArrangementName) {
    return neighborArrangementName.toUpperCase();
  }

  /**
   * Applies display options from the style.
   *
   * @param style the style containing display option information
   */
  private void applyDisplayOptions(SimulationStyle style) {
    if (ui != null) {
      ui.setGridOutlineVisible(style.isShowGridOutline());
      ui.setColorTheme(style.getColorTheme().toString());
    }

    if (engine != null) {
      engine.setSpeed(style.getAnimationSpeed());
    }
  }

  /**
   * Loads a style file and applies it to the current simulation.
   *
   * @param styleFilePath the path to the style file
   */
  public void loadStyle(String styleFilePath) {
    try {
      SimulationStyle style = styleParser.parseStyleFile(styleFilePath);
      this.currentStyle = style;
      applyStyle(style);
    } catch (ConfigurationException | ClassNotFoundException | InvocationTargetException |
             InstantiationException | IllegalAccessException | NoSuchMethodException e) {
      ui.handleError("StyleLoadError", e);
    }
  }

  /**
   * Opens a file chooser dialog to select and load a style file.
   */
  public void chooseAndLoadStyle() {
    FileChooser fileChooser = new FileChooser();
    fileChooser.setTitle("Open Style File");
    fileChooser.getExtensionFilters().add(new FileChooser.ExtensionFilter("XML Files", "*.xml"));

    File selectedFile = fileChooser.showOpenDialog(stage);
    if (selectedFile != null) {
      loadStyle(selectedFile.getAbsolutePath());
    }
  }

  /**
   * Saves the current style to a file.
   */
  public void saveStyle() {
    fileManager.saveStyle(stage, ui.getResources(), currentStyle);
  }

  /**
   * advance the simulation one step
   */
  public void stepSimulation() {
    try {
      engine.step();
    } catch (Exception e) {
      ui.handleError("StepError", e);
      pauseSimulation();
    }
  }

  /**
   * allows user to go back one "step" in time to view previous cell states, but will not allow this
   * action if it is the zeroth iteration. Will also prevent user from stepping backward more than
   * once in a row
   */
  public void stepBackSimulation() {
    try {
      engine.stepBackOnce();
    } catch (Exception e) {
      ui.handleError("StepError", e);
      pauseSimulation();
    }
  }

  /**
   * start running the simulation
   */
  public void startSimulation() {
    engine.start();
  }

  /**
   * pause the simulation
   */
  public void pauseSimulation() {
    engine.pause();
  }

  /**
   * resets the grid to its initial configuration state
   */
  public void resetGrid() {
    try {
      engine.resetGrid();
      ui.updateView(engine.getSimulation().getColorMap(), engine.getSimulation().getStateCounts());
    } catch (Exception e) {
      ui.handleError("ResetError", e);
    }
  }

  /**
   * sets the simulation speed according to the slider adjusted value from the front-end display
   *
   * @param speed the new speed with which to update the timeline
   */
  public void setSimulationSpeed(double speed) {
    engine.setSpeed(speed);
    currentStyle.setAnimationSpeed(speed);
  }

  /**
   * saves the current simulation state as a new configuration file
   */
  public void saveSimulation() {
    fileManager.saveSimulation(stage, ui.getResources(), engine.getConfig(), engine.getGrid());
  }

  /**
   * static method for retrieving an immutable version of the simulation configuration resource
   * bundle which holds constants, whcih are used for setting up the simulation
   *
   * @return Map<String, String> where keys are used to retrieve the string values
   */
  public static Map<String, String> retrieveImmutableConfigResourceBundle() {
    return convertResourceBundletoImmutableMap(CONFIG);
  }

  private static Map<String, String> convertResourceBundletoImmutableMap(ResourceBundle bundle) {
    Map<String, String> copy = new HashMap<>();
    for (String key : bundle.keySet()) {
      copy.put(key, bundle.getString(key));
    }
    return Collections.unmodifiableMap(copy);
  }

  /**
   * @return the simulation object
   */
  public Simulation getSimulation() {
    return engine.getSimulation();
  }

  /**
   * @return the grid object that holds the cells of the simulation
   */
  public Grid getGrid() {
    return engine.getGrid();
  }

  /**
   * @return the simulation configuration object that controls the initialization of the simulation
   */
  public SimulationConfig getSimulationConfig() {
    return engine.getConfig();
  }

  /**
   * @return the UI object responsible for rendering the front-end of the simulation
   */
  public SimulationUI getUI() {
    return ui;
  }

  /**
   * @return number of iterations that have passed of the simulation
   */
  public int getIterationCount() {
    return engine.getSimulation().retrieveIterationCount();
  }

  /**
   * sets the grid tiling to the new tiling by updating the grid view
   *
   * @param newTiling the new tiling selected
   * @param colorMap  map of state interface values to CSS identifiers
   * @param grid      the grid holding the underlying cell objects
   * @throws ClassNotFoundException    if there is no factory class for creating the grid view
   * @throws InvocationTargetException if a new grid view cannot be made
   * @throws NoSuchMethodException     if there is no constructor for creating the gridview
   * @throws InstantiationException    if a new gridview cannot be instantiated
   * @throws IllegalAccessException    if user attempts to access a method that should not be
   *                                   accessed
   */
  public GridView setGridTiling(String newTiling, Map<StateInterface, String> colorMap, Grid grid)
      throws ClassNotFoundException, InvocationTargetException, NoSuchMethodException, InstantiationException, IllegalAccessException {
    getSimulationConfig().setTiling(newTiling);
    return ui.createGridViewFromTiling(colorMap, grid);
  }

  /**
   * sets the edge strategy of the simulation
   *
   * @param type the type of edge strategy selected
   */
  public void setEdgeStrategy(String type) {
    engine.setEdgeStrategy(type);
  }

  /**
   * sets the neighborhood strategy of the simulation
   *
   * @param type the type of neighborhood strategy selected
   */
  public void setNeighborhoodStrategy(String type) {
    engine.setNeighborhoodStrategy(type);
  }

}<|MERGE_RESOLUTION|>--- conflicted
+++ resolved
@@ -15,13 +15,8 @@
 
 import javafx.stage.FileChooser;
 import javafx.stage.Stage;
-<<<<<<< HEAD
 import org.apache.logging.log4j.LogManager;
 import org.apache.logging.log4j.Logger;
-=======
-import org.w3c.dom.Element;
-import org.w3c.dom.NodeList;
->>>>>>> e632aeb8
 
 
 /**
@@ -67,14 +62,10 @@
      * @return an Optional containing the corresponding SimulationType, if found.
      */
     public static Optional<SimulationType> fromString(String text) {
-<<<<<<< HEAD
-      return Arrays.stream(SimulationType.values()).filter(type -> type.displayName.equals(text))
-          .findFirst();
-=======
+
       return Arrays.stream(SimulationType.values())
               .filter(type -> type.displayName.equals(text))
               .findFirst();
->>>>>>> e632aeb8
     }
   }
 
@@ -213,21 +204,10 @@
    *
    * @param style the style to apply
    */
-<<<<<<< HEAD
-  public void applyStyle(SimulationStyle style)
-      throws ClassNotFoundException, InvocationTargetException, InstantiationException, IllegalAccessException, NoSuchMethodException {
-    //applyCellStateAppearances(style);
-
-    //applyGridProperties(style);
-
-    //applyDisplayOptions(style);
-
-=======
   public void applyStyle(SimulationStyle style) throws ClassNotFoundException, InvocationTargetException, InstantiationException, IllegalAccessException, NoSuchMethodException {
     applyCellStateAppearances(style);
     applyGridProperties(style);
     applyDisplayOptions(style);
->>>>>>> e632aeb8
     ui.updateView(engine.getSimulation().getColorMap());
   }
 
@@ -254,11 +234,6 @@
         String color = appearance.usesImage() ? appearance.getImagePath() :
                 (appearance.getColor() != null ? appearance.getColor() : defaultColor);
 
-<<<<<<< HEAD
-      if (stateInterface != null) {
-        colorMap.put(stateInterface,
-            appearance.usesImage() ? appearance.getImagePath() : appearance.getColor());
-=======
         String cssSelector = "#" + simulationType + "-state-" + stateName;
         System.out.println(cssSelector);
         String cssStyle = cssSelector + " { -fx-fill: " + color + "; -fx-stroke: black; }";
@@ -266,7 +241,6 @@
         ui.getView().getRoot().setStyle(ui.getView().getRoot().getStyle() + cssStyle);
       } else {
         System.out.println("No style found for state: " + stateName + ". Using default color.");
->>>>>>> e632aeb8
       }
     }
   }
@@ -312,7 +286,12 @@
    */
   private void updateGridEdgePolicy(Grid grid, String edgePolicyName) {
     try {
-<<<<<<< HEAD
+      if (edgePolicyName.equalsIgnoreCase("INFINITE")) {
+        InfiniteGrid infiniteGrid = new InfiniteGrid(grid);
+        engine.setGrid(infiniteGrid);
+        return;
+      }
+
       Method configureEdgePolicy = grid.getClass().getMethod("configureEdgePolicy", String.class);
       configureEdgePolicy.invoke(grid, edgePolicyName);
     } catch (NoSuchMethodException | IllegalAccessException | InvocationTargetException e) {
@@ -321,13 +300,8 @@
         setEdgeMode.invoke(grid, edgePolicyName);
       } catch (Exception ex) {
         LOG.warn("Could not set edge policy: {}", ex.getMessage());
-=======
-      if (edgePolicyName.equalsIgnoreCase("INFINITE")) {
-        InfiniteGrid infiniteGrid = new InfiniteGrid(grid);
-        engine.setGrid(infiniteGrid);
-        return;
->>>>>>> e632aeb8
-      }
+      }
+
 
       String edgeType = edgePolicyName.toUpperCase();
       EdgeStrategy strategy = EdgeStrategyFactory.createEdgeStrategy(edgeType);
@@ -375,30 +349,14 @@
    */
   private void updateGridNeighborArrangement(Grid grid, String neighborArrangementName) {
     try {
-<<<<<<< HEAD
-      Method setNeighborArrangementMethod = grid.getClass()
-          .getMethod("setNeighborArrangement", String.class);
-      setNeighborArrangementMethod.invoke(grid, neighborArrangementName);
-    } catch (Exception e) {
-      try {
-        Method configureNeighborsMethod = grid.getClass()
-            .getMethod("configureNeighbors", String.class);
-        configureNeighborsMethod.invoke(grid, neighborArrangementName);
-      } catch (Exception ex) {
-        System.err.println("Could not set neighbor arrangement: " + ex.getMessage());
-      }
-=======
       String neighborhoodType = convertNeighborArrangementNameToType(neighborArrangementName);
-
       NeighborhoodStrategy neighborhoodStrategy =
               NeighborhoodFactory.createNeighborhoodStrategy(neighborhoodType);
-
       grid.setNeighborhoodStrategy(neighborhoodStrategy);
 
     } catch (Exception e) {
       System.err.println("Error setting neighbor arrangement: " + e.getMessage());
       grid.setNeighborhoodStrategy(new MooreNeighborhood());
->>>>>>> e632aeb8
     }
   }
 

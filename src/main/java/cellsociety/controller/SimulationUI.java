package cellsociety.controller;

import cellsociety.model.Grid;
import cellsociety.model.Simulation;
import cellsociety.model.StateInterface;
import cellsociety.view.SimulationSelector;
import cellsociety.view.SimulationView;
import cellsociety.view.SplashScreen;

import cellsociety.view.gridview.GridView;
import java.io.File;
import java.lang.reflect.InvocationTargetException;
import javafx.application.Platform;
import javafx.scene.Scene;
import javafx.scene.control.*;
import javafx.scene.layout.GridPane;
import javafx.stage.Stage;

import java.net.URL;
import java.util.*;

/**
 * The SimulationUI class handles the graphical user interface for the simulation.
 * It manages the splash screen, main simulation window, and user interactions.
 * @author angelapredolac
 */
public class SimulationUI {

    private final ResourceBundle config;
    private Stage stage;
    private SimulationView simulationView;
    private ResourceBundle resources;
    private FileRetriever fileRetriever;
    private SimulationSelector simulationSelector;
    private String myLanguage;
    private String myThemeColor;
    private SimulationController controller;
    private GridPane gridPane;

    /**
     * Constructs a SimulationUI instance with the specified configuration.
     *
     * @param config the resource bundle containing configuration settings.
     */
    public SimulationUI(ResourceBundle config) {
        this.config = config;
        this.gridPane = new GridPane();
    }

    /**
     * Initializes the main simulation window.
     *
     * @param stage the primary stage of the application.
     * @param controller the simulation controller.
     * @throws Exception if an error occurs during initialization.
     */
    public void initialize(Stage stage, SimulationController controller) throws Exception {
        this.stage = stage;
        this.controller = controller;
        fileRetriever = new FileRetriever();
        setupSimulation(stage, myLanguage, myThemeColor, controller);
    }

  /**
   * Updates the simulation view with the given color mapping.
   *
   * @param colorMap the mapping of states to colors.
   */
  public void updateView(Map<StateInterface, String> colorMap, Map<StateInterface, Double> stateCountsMap)
      throws ClassNotFoundException, InvocationTargetException, InstantiationException, IllegalAccessException, NoSuchMethodException {
    simulationView.updateGrid(colorMap);
    simulationView.updateIterationCounter();
    simulationView.updateCellCharts(stateCountsMap, colorMap);
  }

    /**
     * Initializes and displays the splash screen.
     *
     * @param stage the primary stage of the application.
     * @param controller the simulation controller.
     * @throws Exception if an error occurs during initialization.
     */
    public void initializeSplashScreen(Stage stage, SimulationController controller)
            throws Exception {
        this.stage = stage;
        SplashScreen screen = new SplashScreen();
        Stage splashStage = screen.showSplashScreen(
                new Stage(),
                config.getString("splash.title"),
                Integer.parseInt(config.getString("window.width")),
                Integer.parseInt(config.getString("window.height"))
        );
        setupSplashScreenControls(screen, splashStage, stage, controller);
    }

    /**
     * Configures the controls on the splash screen.
     *
     * @param screen the splash screen instance.
     * @param splashStage the splash screen stage.
     * @param mainStage the main application stage.
     * @param controller the simulation controller.
     * @throws Exception if an error occurs while setting up controls.
     */
    private void setupSplashScreenControls(SplashScreen screen, Stage splashStage,
                                           Stage mainStage, SimulationController controller)
            throws Exception {
        ComboBox<String> languageSelector = screen.makeComboBox(
                config.getString("language.selector"),
                Arrays.asList(config.getString("available.languages").split(","))
        );
        languageSelector.setValue(config.getString("default.language"));
        ComboBox<String> themeSelector = screen.makeComboBox(
                config.getString("theme.selector"),
                Arrays.asList(config.getString("available.themes").split(","))
        );
        themeSelector.setValue(config.getString("default.theme"));
        List<ComboBox<String>> simulationComboBoxes = screen.makeSimulationComboBoxes(controller);
        Button enterButton = screen.makeEnterButton();
        enterButton.setOnAction(e -> handleSplashScreenEnter(
                languageSelector, themeSelector, splashStage, mainStage, controller,
                simulationComboBoxes.getFirst(),
                simulationComboBoxes.get(1)));
    }

    /**
     * Handles the user input when entering the simulation from the splash screen.
     *
     * @param languageSelector the language selection combo box.
     * @param themeSelector the theme selection combo box.
     * @param splashStage the splash screen stage.
     * @param mainStage the main application stage.
     * @param controller the simulation controller.
     * @param simulationTypeSelector the simulation type selection combo box.
     * @param configFileComboBox the configuration file selection combo box.
     */
    private void handleSplashScreenEnter(ComboBox<String> languageSelector,
                                         ComboBox<String> themeSelector,
                                         Stage splashStage, Stage mainStage,
                                         SimulationController controller,
                                         ComboBox<String> simulationTypeSelector,
                                         ComboBox<String> configFileComboBox) {
        try {
            String selectedLanguage = Optional.ofNullable(languageSelector.getValue())
                    .orElseThrow(() -> new IllegalStateException("Language not selected"));
            String selectedTheme = Optional.ofNullable(themeSelector.getValue())
                    .orElseThrow(() -> new IllegalStateException("Theme not selected"));
            String selectedSimType = Optional.ofNullable(simulationTypeSelector.getValue())
                    .orElseThrow(() -> new IllegalStateException("Simulation Type not selected"));
            String selectedConfigFile = Optional.ofNullable(configFileComboBox.getValue())
                    .orElseThrow(() -> new IllegalStateException("Language not selected"));
            myLanguage = selectedLanguage;
            myThemeColor = selectedTheme;
            resources = ResourceBundle.getBundle(
                    SimulationController.DEFAULT_RESOURCE_PACKAGE + selectedLanguage);
            simulationSelector = new SimulationSelector(resources, controller);
            simulationSelector.respondToFileSelection(simulationTypeSelector, configFileComboBox, stage, resources);
            controller.selectSimulation(selectedSimType, selectedConfigFile, null, mainStage, controller);
            splashStage.close();
        } catch (Exception ex) {
            handleError("SetupError", ex);
        }
    }

    /**
     * Sets up the simulation view.
     *
     * @param stage the application stage.
     * @param language the selected language.
     * @param themeColor the selected theme color.
     * @param controller the simulation controller.
     */
    private void setupSimulation(Stage stage, String language, String themeColor,
                                 SimulationController controller) {
        try {
            SimulationConfig config = controller.getSimulationConfig();
            simulationView = new SimulationView(config, controller, resources);
            Simulation simulation = controller.getSimulation();
            Grid grid = controller.getGrid();
            Map<StateInterface, String> colorMap = simulation.getColorMap();
            simulationView.initView(stage, simulation, simulationView,
                    colorMap, grid, language, themeColor);
        } catch (Exception e) {
            handleError("SetupError", e);
        }
    }

    /**
     * Updates the simulation view with the given color mapping.
     *
     * @param colorMap the mapping of states to colors.
     */
    public void updateView(Map<StateInterface, String> colorMap)
            throws ClassNotFoundException, InvocationTargetException, InstantiationException, IllegalAccessException, NoSuchMethodException {
        simulationView.updateGrid(colorMap);
        simulationView.updateIterationCounter();
    }

    /**
     * Handles errors by displaying an alert with the error message.
     *
     * @param key the error message key.
     * @param e the exception that occurred.
     */
    public void handleError(String key, Exception e) {
        Platform.runLater(() -> {
            String title = getResourceString("Error");
            String message = String.format("%s: %s",
                    getResourceString(key),
                    e.getMessage());
            displayAlert(title, message);
        });
    }

    /**
     * Displays an alert message.
     *
     * @param title the title of the alert.
     * @param content the content of the alert message.
     */
    public static void displayAlert(String title, String content) {
        Alert alert = new Alert(Alert.AlertType.ERROR);
        alert.getDialogPane().setId("myAlert");
        alert.setTitle(title);
        alert.setContentText(content);
        alert.showAndWait();
    }

    /**
     * Retrieves a localized string from the resource bundle.
     *
     * @param key the key for the string.
     * @return the localized string.
     */
    private String getResourceString(String key) {
        return Optional.ofNullable(resources)
                .map(r -> r.getString(key))
                .orElse(key);
    }

    /**
     * Returns the resource bundle used by the simulation.
     *
     * @return the resource bundle.
     */
    public ResourceBundle getResources() {
        return resources;
    }

    /**
     * Sets whether grid outlines are visible.
     *
     * @param visible true to show grid outlines, false to hide them
     */
    public void setGridOutlineVisible(boolean visible) {
        gridPane.setGridLinesVisible(visible);
    }

    /**
     * Sets the color theme for the UI.
     *
     * @param theme the name of the theme to set
     */
    public void setColorTheme(String theme) {
        String cssFile;
        if (theme.equalsIgnoreCase("DARK")) {
            cssFile = "Dark.css";
        } else {
            cssFile = "Light.css";
        }

        String resourcePath = "/CSS/" + cssFile; // Match your directory name
        URL cssResource = getClass().getResource(resourcePath);

        if (cssResource == null) {
            System.err.println("ERROR: CSS file not found at: " + resourcePath);
            return;
        }

        if (stage != null && stage.getScene() != null) {
            Scene scene = stage.getScene();
            scene.getStylesheets().clear();
            scene.getStylesheets().add(cssResource.toExternalForm());
        } else {
            System.out.println("Stage or scene not initialized. Theme will be applied later.");
            myThemeColor = theme;
        }
    }

    /**
     * Creates a menu for style operations.
     *
     * @return a Menu containing style-related operations
     */
    private Menu createStyleMenu() {
        Menu styleMenu = new Menu(resources.getString("StyleMenu"));

        MenuItem loadStyleItem = new MenuItem(resources.getString("LoadStyle"));
        loadStyleItem.setOnAction(e -> controller.chooseAndLoadStyle());

        MenuItem saveStyleItem = new MenuItem(resources.getString("SaveStyle"));
        saveStyleItem.setOnAction(e -> controller.saveStyle());

        styleMenu.getItems().addAll(loadStyleItem, saveStyleItem);

        Menu predefinedStylesMenu = new Menu(resources.getString("PredefinedStyles"));
        styleMenu.getItems().add(predefinedStylesMenu);

        addPredefinedStyleMenuItems(predefinedStylesMenu);

        return styleMenu;
    }

    /**
     * Adds predefined style menu items.
     *
     * @param menu the menu to add items to
     */
    private void addPredefinedStyleMenuItems(Menu menu) {
        File stylesDir = new File("CSS");
        if (stylesDir.exists() && stylesDir.isDirectory()) {
            File[] styleFiles = stylesDir.listFiles((dir, name) -> name.endsWith(".xml"));
            if (styleFiles != null) {
                for (File styleFile : styleFiles) {
                    MenuItem styleItem = new MenuItem(styleFile.getName().replace(".xml", ""));
                    styleItem.setOnAction(e -> controller.loadStyle(styleFile.getAbsolutePath()));
                    menu.getItems().add(styleItem);
                }
            }
        }
    }

<<<<<<< HEAD
  /**
   *
   * @param colorMap map of state interface values to CSS identifiers
   * @param grid grid holding the cell information
   * @throws ClassNotFoundException    if there is no factory class for creating the grid view
   * @throws InvocationTargetException if a new grid view cannot be made
   * @throws NoSuchMethodException     if there is no constructor for creating the gridview
   * @throws InstantiationException    if a new gridview cannot be instantiated
   * @throws IllegalAccessException    if user attempts to access a method that should not be
   *                                   accessed
   */
    public GridView createGridViewFromTiling(Map<StateInterface, String> colorMap, Grid grid)
        throws ClassNotFoundException, InvocationTargetException, NoSuchMethodException, InstantiationException, IllegalAccessException {
      return simulationView.createGridView(simulationView, colorMap, grid);
=======
    public SimulationView getView() {
        return simulationView;
>>>>>>> e632aeb8
    }
}<|MERGE_RESOLUTION|>--- conflicted
+++ resolved
@@ -329,8 +329,7 @@
             }
         }
     }
-
-<<<<<<< HEAD
+    
   /**
    *
    * @param colorMap map of state interface values to CSS identifiers
@@ -344,10 +343,10 @@
    */
     public GridView createGridViewFromTiling(Map<StateInterface, String> colorMap, Grid grid)
         throws ClassNotFoundException, InvocationTargetException, NoSuchMethodException, InstantiationException, IllegalAccessException {
-      return simulationView.createGridView(simulationView, colorMap, grid);
-=======
+        return simulationView.createGridView(simulationView, colorMap, grid);
+    }
+
     public SimulationView getView() {
         return simulationView;
->>>>>>> e632aeb8
     }
 }
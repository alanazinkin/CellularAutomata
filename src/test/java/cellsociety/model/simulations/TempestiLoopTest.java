--- conflicted
+++ resolved
@@ -59,12 +59,8 @@
   @BeforeEach
   void setUp() {
     validConfig = new DummySimulationConfig(TEST_HEIGHT, TEST_WIDTH);
-<<<<<<< HEAD
-    tempestiLoop = new TempestiLoop(validConfig, validGrid);
-=======
     testGrid = new Grid(TEST_HEIGHT, TEST_WIDTH, LangtonState.EMPTY);
     tempestiLoop = new TempestiLoop(validConfig, testGrid);
->>>>>>> 1ae300ac
   }
 
   /**
@@ -73,12 +69,8 @@
    */
   @Test
   void constructor_ValidDimensions_DoesNotThrowException() {
-<<<<<<< HEAD
-    assertDoesNotThrow(() -> new TempestiLoop(validConfig, validGrid));
-=======
     Grid grid = new Grid(TEST_HEIGHT, TEST_WIDTH, LangtonState.EMPTY);
     assertDoesNotThrow(() -> new TempestiLoop(validConfig, grid));
->>>>>>> 1ae300ac
   }
 
   /**
@@ -88,10 +80,7 @@
   @Test
   void constructor_NegativeWidth_ThrowsIllegalArgumentException() {
     SimulationConfig invalidConfig = new DummySimulationConfig(5, -3);
-<<<<<<< HEAD
-=======
     Grid validGrid = new Grid(5, 5, LangtonState.EMPTY);  // Use valid grid dimensions
->>>>>>> 1ae300ac
     assertThrows(IllegalArgumentException.class, () -> new TempestiLoop(invalidConfig, validGrid));
   }
 
@@ -102,10 +91,7 @@
   @Test
   void constructor_ZeroHeight_ThrowsIllegalArgumentException() {
     SimulationConfig invalidConfig = new DummySimulationConfig(0, 5);
-<<<<<<< HEAD
-=======
     Grid validGrid = new Grid(5, 5, LangtonState.EMPTY);  // Use valid grid dimensions
->>>>>>> 1ae300ac
     assertThrows(IllegalArgumentException.class, () -> new TempestiLoop(invalidConfig, validGrid));
   }
 
